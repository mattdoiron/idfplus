--- conflicted
+++ resolved
@@ -27,11 +27,8 @@
 # from persistent.dict import PersistentDict
 from persistent.mapping import PersistentMapping
 from odict.pyodict import _odict
-<<<<<<< HEAD
 import uuid
-=======
 import copy
->>>>>>> ea947003
 
 # Package imports
 from . import logger
