#!/usr/bin/python
# -*- coding: utf-8 -*-
"""IDF file, object and field models. These serve as the primary data structure for IDF files

:copyright: (c) 2019 by Matt Doiron.
:license: GPL v3, see LICENSE for more details.
"""

# System imports
import uuid
import sqlite3

# Package imports
from . import config
from .iddmodel import UNITS_REGISTRY, UNIT_TYPES, ALLOWED_OPTIONS, IDDObject, IDDFile

# Investigate as replacement for large lists
# https://pypi.python.org/pypi/blist


class IDFError(Exception):
    """Base class for IDF exceptions.
    """

    def __init__(self, message, *args, **kwargs):
        """Init base class for IDF exceptions

        :param str message: Message to pass along with exception
        """

        self.message = message
        super(IDFError, self).__init__(*args, **kwargs)


class IDFFile(dict):
    """Primary object representing IDF file and container for IDF objects.

    This class is an :class:`dict` of lists of
    :class:`IDFObject` with the class type as a key. Class keys are always lower case.
    For example:

    .. code-block:: python

        {'scheduletypelimits': [IDFObject1, IDFObject2, IDFObject3],
         'simulationcontrol':  [IDFObject4]}
    """

    def __init__(self, *args, **kwargs):
        """Initializes a new IDF, blank or opens the given file_path
        """

        # Call the parent class' init method
        super(IDFFile, self).__init__(*args, **kwargs)

        # Various attributes of the IDF file
        self._idd = None
        self._eol_char = '\n'
        self.file_path = None  #: Full absolute path to IDF file
        self.options = list()  #: List of options that may have been found in IDF file
        self._version = None
        self.si_units = True  #: Boolean representing whether SI units are to be displayed
        self._uuid = str(uuid.uuid4())
        self._init_db()
        self.field_registry = dict()  #: Dictionary containing a registry of fields

    def __getitem__(self, obj_class):
        return super(IDFFile, self).__getitem__(obj_class.lower())

    def _init_db(self):
        """Initialize the SQLite database to store field values for search
        """

        self.db = sqlite3.connect(':memory:')
        self.db.row_factory = sqlite3.Row
        cursor = self.db.cursor()

        # Create table with uuid as primary key and case-insensitive value
        cursor.execute("CREATE TABLE idf_fields"
                       "(uuid PRIMARY KEY,"
                       "obj_class TEXT,"
                       "obj_class_display TEXT,"
                       "ref_type TEXT,"
                       "value TEXT COLLATE NOCASE)")
        # cursor.execute("CREATE TABLE reference_names"
        #                "(id INTEGER PRIMARY KEY,"
        #                "name TEXT COLLATE NOCASE)")
        # cursor.execute("CREATE TABLE reference_links"
        #                "(id INTEGER PRIMARY KEY,"
        #                "reference_id INTEGER,"
        #                "field_uuid TEXT,"
        #                "FOREIGN KEY(reference_id) REFERENCES reference_names(id),"
        #                "FOREIGN KEY(field_uuid) REFERENCES idf_fields(uuid) ON DELETE CASCADE)")
        self.db.commit()

    def init_blank(self):
        """Sets up a blank IDF file
        """

        # Prepare the idd file
        from . import parser
        idd_parser = parser.IDDParser()
        self._idd = idd_parser.load_idd(config.DEFAULT_IDD_VERSION)
        self.update((k, list()) for k, v in self._idd.items())

        # Create the only mandatory object (version)
        version_obj = IDFObject(self, 'Version')
        version_field = IDFField(version_obj, config.DEFAULT_IDD_VERSION, key='A1')
        version_obj.append(version_field)
        self['Version'].append(version_obj)

    @property
    def version(self):
        """Read-only property containing IDF file version

        :rtype: str
        """

        return self._version

    @property
    def idd(self):
        """Read-only property containing idd file

        :rtype: IDDObject
        """

        return self._idd

    def set_idd(self, idd):
        """Sets the IDD file and takes care of some setup operations

        :param IDDFile idd: IDD file to use for this IDF file
        """

        if not isinstance(idd, IDDFile):
            raise IDFError

        self._idd = idd
        self._version = idd.version
        self._populate_obj_classes()

    def reference_tree_data(self, obj_class, index):
        """Constructs a list of lists of nodes for the reference tree view.

        :param QModelIndex index: Index representing row and column location of selected field
        :param str obj_class: Object class to use when creating reference tree
        :rtype: list(IDFField) or None
        """

        if not index:
            return None

        # Retrieve the node (could be invalid so use try)
        try:
            field = self[obj_class][index.row()][index.column()]
            if not field:
                data = None
            else:
                try:
                    data = self.references(field)
                except KeyError:
                    data = None
        except IndexError:
            data = None

        return data

    def reference_count(self, field):
        """Returns a count of references for the given field.

        :param IDFField field: The field to query for references
        :rtype: int
        """

        # Continue only if a valid field is present and the right type
        if not field:
            return -1
        if field.ref_type not in ['object-list', 'node']:
            return -1
        if field.ref_type == 'object-list':
            # Don't check object-lists that are made up of types of objects ie Boiler:HotWater
            tags = field.tags['object-list']
            if type(tags) is list:
                for tag in tags:
                    if tag.lower().endswith('types'):
                        return -1
            else:
                if tags.lower().endswith('types'):
                    return -1

        return len(self.references(field))

    def references(self, field, ignore_geometry=False):
        """Performs search for all references

        :param IDFField field: Field for which the references will be retrieved
        :param bool ignore_geometry: Set if returned references should exclude geometry
        :rtype: list(IDFField)
        """

        if not field.value:
            return []

        if field.ref_type == 'object-list':
            refs = self._query_refs(field, 'reference', ignore_geometry=ignore_geometry)
        elif field.ref_type == 'reference':
            refs = self._query_refs(field, 'object-list', ignore_geometry=ignore_geometry)
        else:
            refs = self._query_refs(field, 'node', ignore_geometry=ignore_geometry)

        return refs

    def _query_refs(self, field, ref_type, ignore_geometry):
        """Performs search for incoming or outgoing references

        :param IDFField field: Field for which the references will be retrieved
        :param str ref_type: Type of reference (reference or object-list)
        :param bool ignore_geometry: Set if returned references should exclude geometry
        :rtype: list(IDFField)
        """

        if ref_type == 'node':
            query = "value='{}' AND ref_type='{}'".format(field.value, ref_type)
        else:
            query = "value='{}'".format(field.value)

        if field.obj_class in ['buildingsurface:detailed', 'fenestrationsurface:detailed']:
            ignore_geometry = False
        else:
            # ignore references to itself:
            query += " AND NOT obj_class='{}'".format(field.obj_class)

        if ignore_geometry:
            query += " AND NOT obj_class='buildingsurface:detailed'"
            query += " AND NOT obj_class='fenestrationsurface:detailed'"

        query_records = "SELECT * from idf_fields WHERE {}".format(query)

        try:
            records = self.db.execute(query_records).fetchall()
        except sqlite3.OperationalError as e:
            records = []
            print("Invalid SQLite query! ('{}')".format(query_records))

        results = []
        for row in records:
            # Add only rows that are not itself
            if field.uuid != row['uuid']:
                results.append(self.field_by_uuid(row['uuid']))

        return results

    def _populate_obj_classes(self):
        """Pre-allocates the keys of the IDFFile.

        This must be done early so that all objects added later are added
        in the proper order (as of Python 3.7 dict is ordered!).
        """

        self.update((k, list()) for k in self._idd.keys())

    def search(self, search_query, whole_field=False, advanced=False, ignore_geometry=False):
        """Performs search for a search_query

        :param str search_query: SQL query to perform
        :param bool whole_field: Whole or partial field match
        :param bool advanced: Use advanced or simple query mode
        :param bool ignore_geometry: Set if returned references should include geometry
        :rtype: list, str
        """

        if advanced:
            query = search_query
        elif whole_field:
            query = "value='{}'".format(search_query)
        else:
            query = "value LIKE '%{}%'".format(search_query)

        if ignore_geometry and not advanced:
            query += " AND NOT obj_class='buildingsurface:detailed'"
            query += " AND NOT obj_class='fenestrationsurface:detailed'"

        query_records = "SELECT * from idf_fields WHERE {}".format(query)

        try:
            records = self.db.execute(query_records).fetchall()
            result_query = query_records
        except sqlite3.OperationalError as e:
            records = []
            result_query = "Invalid SQLite query! ('{}')".format(query_records)

        return records, result_query

    def idf_objects(self, obj_class):
        """Returns all the objects in the specified class.

        :param str obj_class: Object class of IDF objects to return
        """

        return self.get(obj_class, None)

    def get(self, key, default=None):
        """Override get in order to ensure lower case obj_class names
        """

        return super(IDFFile, self).get(key.lower(), default)

    def get_objects(self, key, index, count=None):
        """Returns the specified range of objects.

        :param int count: Number of objects to return.
        :param int index: Starting index.
        :param str key: Class of objects to return.
        :rtype: list(IDFObject).
        """

        if count is None:
            count = index + 1

        return self[key][index:count]

    def add_objects(self, obj_class, new_objects, position=None, update=True):
        """Adds the specified object(s) to the IDFFile.

        :param bool update: Flag to update the field index or not
        :param str obj_class: Object class into which the objects will be added
        :param bool position: Position at which the objects will be added
        :param new_objects: :class:`IDFObject` (s) to add
        :type new_objects: list(IDFObject) or IDFObject
        :returns: Number of objects added
        :rtype: int
        """

        # We accept lists or single objects, but must use lists later on
        if isinstance(new_objects, IDFObject):
            new_objects = [new_objects]

        # Fail if object class is not valid
        if not self.idd.valid_class(obj_class):
            return 0

        # Set insert point to 'position' or end of list
        if position is None:
            position = len(self[obj_class])

        # If there are no objects to add, make a new blank one
        if not new_objects or (len(new_objects) == 1 and new_objects[0] is None):
            obj = IDFObject(self, obj_class)
            obj.set_defaults()
            new_objects = [obj]

        # Insert the new object(s)
        self[obj_class][position:position] = new_objects

        # Conditionally update the index
        if update is True:
            self._index_objects(new_objects)

        # Update field registry (map of uuid's to python field objects)
        for obj in new_objects:
            for field in obj:
                if field:
                    self.field_registry[field.uuid] = field

        return len(new_objects)

    def _index_objects(self, new_objects):
        """Adds objects to the internal index

        :param list(IDFObject) new_objects: List of :class:`IDFObject` 's to add to
            the index
        """

        for obj in new_objects:
            self._upsert_field_index(obj, commit=False)
        self.db.commit()

    # def index_all_references(self):
    #     """Adds references for all objects to the internal index
    #     """
    #
    #     # Create list of all reference names and save them to the db
    #     ref_names = list()
    #     for obj_class in self:
    #         objects = self[obj_class]
    #         for obj in objects:
    #             for field in obj:
    #                 if field.ref_type:
    #                     for ref_type in field.ref_type:
    #                         ref = field.tags[ref_type]
    #                         if isinstance(ref, list):
    #                             ref_names.extend(ref)
    #                         else:
    #                             ref_names.append(ref)
    #     insert_ref_names = "INSERT INTO reference_names (name) VALUES (?)"
    #     self.db.executemany(insert_ref_names, zip(set(ref_names)))
    #     self.db.commit()
    #
    #     # do it all again because we need to have the reference_names in there already?
    #     field_references = []
    #     refs_query = []
    #     for obj_class in self:
    #         objects = self[obj_class]
    #         for obj in objects:
    #             for field in obj:
    #                 if field.ref_type:
    #                     for ref_type in field.ref_type:
    #                         ref = field.tags[ref_type]
    #                         if isinstance(ref, list):
    #                             field_references.extend(ref)
    #                         else:
    #                             field_references.append(ref)
    #                 for ref in set(field_references):
    #                     refs_query.append((ref, field.value))
    #                 insert_refs= "INSERT INTO reference_links (reference_id, field_uuid)" \
    #                              "VALUES ((SELECT id from reference_names WHERE name=?)," \
    #                                      "(SELECT uuid from idf_fields WHERE uuid=?))"
    #                 self.db.executemany(insert_refs, refs_query)
    #                 self.db.commit()
    #                 field_references = []
    #                 refs_query = []

    def _deindex_objects(self, objects_to_delete):
        """Remove specified objects from the internal index

        :param list(IDFObject) objects_to_delete: List of :class:`IDFObject` 's to delete
            from the index
        """

        # Create IDFField objects for all fields and add them to the IDFObject
        field_objects = list()
        append_new_field = field_objects.append
        for obj in objects_to_delete:
            for field in obj:
                if field:
                    append_new_field((field.uuid,))

        delete_operation = "DELETE FROM idf_fields WHERE uuid=(?)"
        self.db.executemany(delete_operation, field_objects)
        self.db.commit()

    def _upsert_field_index(self, fields, commit=True):
        """Upsert (update or insert) the field index

        :param list(IDFField) fields: Fields to upsert
        """

        if not fields:
            return

        field_objects = list()
        append_new_field = field_objects.append
        for field in fields:
            if field:
                append_new_field((field.uuid, field.obj_class, field.obj_class_display,
                                  field.ref_type, field.value))

<<<<<<< HEAD
<<<<<<< Updated upstream
        upsert_operation = "INSERT OR REPLACE INTO idf_objects VALUES (?, ?, ?, ?, ?)"
=======
        upsert_operation = 'INSERT OR REPLACE INTO idf_fields (uuid, obj_class, obj_class_display, ref_type, value)' \
                           'VALUES (?,?,?,?,?)'
>>>>>>> Stashed changes
=======
        upsert_operation = "INSERT OR REPLACE INTO idf_fields VALUES (?, ?, ?, ?, ?)"
>>>>>>> 355bdada
        self.db.executemany(upsert_operation, field_objects)

        if commit:
            self.db.commit()

    def field(self, obj_class, index_obj, index_field):
        """Returns the specified field. Convenience function.

        :param int index_field: Position of field in its object
        :param int index_obj: Position of object in its class
        :param str obj_class: Class of object to return
        :rtype: IDFField
        """

        try:
            field = self[obj_class][index_obj][index_field]
        except (IndexError, TypeError):
            field = None

        return field

    def allocate_fields(self, obj_class, index_obj, index_field):
        """Checks for max allowable fields and allocates more if necessary.

        :param int index_field: Position of field in its object
        :param int index_obj: Position of object in its class
        :param str obj_class: Class of object to return
        """

        idd_object = self.idd.idd_object(obj_class)
        max_field_count = len(idd_object)
        idf_object = self[obj_class][index_obj]
        current_field_count = len(idf_object)

        # If within limits allowed, allocate additional field 'slots'
        if index_field < max_field_count:
            extra_field_count = index_field - current_field_count + 1
            extra_fields = extra_field_count * [None]
            idf_object.extend(extra_fields)

            # Create a new field object, give it a value and save it
            field = IDFField(idf_object, key=idd_object.key(index_field))
            self[obj_class][index_obj][index_field] = field

    def remove_objects(self, obj_class, first_row, last_row):
        """Deletes specified object(s)

        :param int first_row: Position of first row to delete
        :param int last_row: Postition of last row to delete
        :param str obj_class: Class of objects to delete
        """

        # Remove the fields from graph also
        objects_to_delete = self[obj_class][first_row:last_row]
        obj_class = objects_to_delete[0].obj_class

        # Deindex and delete objects
        self._deindex_objects(objects_to_delete)
        del self[obj_class][first_row:last_row]

    def units(self, field):
        """Returns the given field's current display units.

        :param IDFField field: Field for which the units are desired
        :rtype: str
        """

        if field is None:
            return None

        # Look-up the default units
        units = field.tags.get('units')

        # Check for special cases where units are based on another field
        if units:
            if units.startswith('BasedOnField'):
                units = self._based_on_units(units, field)

        # Check for another special case where there is no direct indicator of units
        if field.value and not units:
            if field.obj_class == 'schedule:compact' and field.index > 1:
                field_type = field.value.split(":")
                if not field_type[0].lower() in ["through", "for", "interpolate", "until"]:
                    units = self._units_based_on_type_limits(field)

        # Return None if there are no units by this point
        if not units:
            return None

        # If SI units are requested, return now (SI is always the default)
        if self.si_units is True:
            return units
        else:
            # Otherwise check for special ip-units exceptions
            ip_units = field.tags.get('ip-units')
            if ip_units:
                return ip_units
            else:
                unit_dict = UNITS_REGISTRY.get(units)
                if unit_dict:
                    return list(unit_dict.keys())[0]
                else:
                    return units

    def _unit_conversion(self, field):
        """Gets the appropriate unit conversion value(s)

        :param IDFField field: Field for which the unit conversion is desired
        :rtype: str
        """

        # Get the idd field corresponding to this IDF field
        idd_object = self.idd.idd_object(field.obj_class)
        idd_field = idd_object[field.key]

        # Look-up the default units and any ip-unit exceptions
        units = idd_field.tags.get('units')
        ip_units = idd_field.tags.get('ip-units')

        # Check for another special case where there is no direct indicator of units
        if field.obj_class == 'schedule:compact' and not units and field.index > 1:
            field_type = field.value.split(":")
            if not field_type[0].lower() in ["through", "for", "interpolate", "until"]:
                units = self._units_based_on_type_limits(field)

        if units:
            # Check for the special case of units based on another field
            if units.startswith('BasedOnField'):
                units = self._based_on_units(units, field)

            # Lookup the dict of unit conversions for this SI unit.
            conversion = UNITS_REGISTRY.get(units)
            if conversion:
                # Lookup the desired ip_units in the dict if specified, otherwise get the
                # 'first' (only) one in the dict.
                return conversion.get(ip_units, conversion.get(list(conversion.keys())[0]))

        return None

    def _units_based_on_type_limits(self, field):
        """Returns the given field's current display units when based on a 'type limit'.

        :param IDFField field: Field whose units will be returned
        :rtype: str
        """

        type_limits_field = field._outer[1]
        type_limits_objects = self.idf_objects('ScheduleTypeLimits')
        type_limit = None

        if not type_limits_objects:
            return

        for obj in type_limits_objects:
            try:
                if obj[0].value == type_limits_field.value:
                    type_limit = obj[4]
            except IndexError as error:
                type_limit = None

        if not type_limit:
            return None

        return UNIT_TYPES.get(type_limit.value)

    def _based_on_units(self, units, field):
        """Returns units if field's units are based on the content of another field.

        :param str units:
        :param IDFField field: Field whose units will be returned
        :rtype: str
        """

        based_on_field_key = units.split()[-1]
        based_on_field_idd = self.idd.field(field.obj_class, based_on_field_key)
        index = based_on_field_idd.index
        try:
            based_on_field = field._outer[index]
            actual_units = UNIT_TYPES.get(based_on_field.value)
        except (IndexError, KeyError):
            actual_units = ''

        return actual_units

    def to_si(self, field, override_value=None):
        """Accepts field, and returns a string of the value in SI units.

        :param float override_value: Convert this value instead of the field's current value
        :param IDFField field: Field containing the value to be converted
        :rtype: str
        """

        if not field:
            return

        # Get the unit conversion
        conversion = self._unit_conversion(field)
        value = override_value or field.value
        if not conversion:
            return value

        try:
            # Convert units and force it back to a string
            data = str(float(value) / conversion)
        except TypeError:
            # If there is a type error, it's actually a tuple (for temperatures)
            multiplier = conversion[0]
            adder = conversion[1]
            data = str((float(value) - adder) / multiplier)

        return data

    def to_ip(self, field):
        """Accepts a field, and returns a string of the value in IP units.

        :param IDFField field: Field containing the value to be converted
        :rtype: str
        """

        if not field:
            return

        # Get the unit conversion
        conversion = self._unit_conversion(field)
        if not conversion:
            return field.value

        try:
            # Convert units and force it back to a string
            data = str(float(field.value) * conversion)
        except TypeError:
            # If there is a type error, it's actually a tuple (for temperatures)
            multiplier = conversion[0]
            adder = conversion[1]
            data = str(float(field.value) * multiplier + adder)
        except ValueError:
            data = field.value

        return data

    def set_options(self, options):
        """Sets or unsets the specified options in this :class:`IDFFile`'s options field

        :param dict options: Dictionary of options to set
        """

        for option, value in options.items():

            if option in ALLOWED_OPTIONS.keys():
                if value == '':
                    # Remove all options of this type
                    for opt in ALLOWED_OPTIONS[option]:
                        try:
                            self.options.pop(self.options.index(opt))
                        except (TypeError, ValueError):
                            continue

                # Replace with only the one we want
                if value and value in ALLOWED_OPTIONS[option]:
                    self.options.append(value)

            else:
                raise ValueError('Invalid option for {}!'.format(option))

    def field_by_uuid(self, field_uuid):
        """Looks up the field in the field registry and returns the one matching the uuid

        :param str field_uuid: UUID of field as found in the registry
        :rtype: IDFField
        """

        return self.field_registry.get(field_uuid, None)


class IDFObject(list):
    """Represents objects in IDF files.

    This class is a list of :class:`IDFField` objects in the form:

    .. code-block:: python

        [IDFField1, IDFField2, IDFField3]
    """

    #: TODO This class is almost the same as IDDObject. It should subclass it.

    # Using slots simplifies the internal structure of the object and makes
    # it more memory efficiency
    __slots__ = ['comments', 'comments_special', '_outer', '_obj_class',
                 '_uuid', '_idd_object']

    def __init__(self, outer, obj_class, **kwargs):
        """Initialize the IDF object

        Use kwargs to pre-populate some values, then remove them from kwargs. Also sets
        the idd file for use by this object.

        :param IDFFile outer: :class:`IDFFile` containing this :class:`IDFObject`
        :param str obj_class: Class type of this :class:`IDFObject`
        """

        # Set various attributes of the IDF object
        self.comments = list()  #: Comments for this :class:`IDFObject`
        self.comments_special = list()  #: Special comments for this :class:`IDFObject`
        self._obj_class = obj_class
        self._outer = outer
        self._uuid = None
        self._idd_object = None

        # Call the parent class' init method
        super(IDFObject, self).__init__(**kwargs)

    def __str__(self):
        """String representation of the object.
        """

        field_str = self.obj_class_display + ','
        for field in self:
            field_str += str(field or '') + ','
        field_str = field_str[:-1]
        field_str += ';'
        return field_str

    @property
    def obj_class_display(self):
        """Read-only property of class containing display-friendly object class

        :rtype: str
        """

        return self._outer._idd[self.obj_class].obj_class_display

    @property
    def obj_class(self):
        """Read-only property of lower-case objcet class

        :rtype: str
        """

        return self._obj_class

    @property
    def uuid(self):
        """Read-only property containing uuid

        :rtype: str
        """

        if not self._uuid:
            self._uuid = str(uuid.uuid4())
        return self._uuid

    @property
    def idd_object(self):
        """Read-only property containing the object's class's :class:`IDDObject`

        :rtype: IDDObject
        """

        if not self._idd_object:
            self._idd_object = self._outer._idd.get(self.obj_class)
        return self._idd_object

    def duplicate(self):
        """Create a new :class:`IDFField` object and copy this one's references and value.

        :rtype: IDFObject
        """

        def new_field(field):
            if field:
                new = IDFField(self, field._value, key=field._key,
                               tags=field._tags, index=field._index)
            else:
                new = None
            return new

        # Create a new object
        result = IDFObject(self._outer, self.obj_class)

        # Populate the new object with deep copies of all this object's fields
        result[:] = [new_field(_field) for _field in self]

        return result

    def set_defaults(self):
        """Populates the object's fields with their defaults using the given IDD
        """

        idd_object = self.idd_object
        for i, idd_field in enumerate(idd_object.values()):
            default = idd_field.tags.get('default', None)
            try:
                # If there is a field present, set its value
                self[i].value = default
            except IndexError:
                # No field so append None or a blank field object
                if default is None:
                    self.append(default)
                else:
                    self.append(IDFField(self, default, key=idd_field.key))


class IDFField(object):
    """Basic component of the IDF object classes.

    Contains a key and value. Values must always be in metric units.
    Values are always strings because IDF files are text files.
    """

    #: TODO This class is actually the same as IDDField. Merge them?
    #: Create a base class with common attributes and subclass it to add any
    #: differences. When creating a new field, simply copy the IDDField and add
    #: the appropriate attributes like value? Need to reset uuid on copy operations.

    # Using slots simplifies the internal structure of the object and makes
    # it more memory efficiency
    __slots__ = ['_key', '_tags', '_value', '_idd_object',
                 '_ref_type', '_outer', '_uuid', '_index']

    def __init__(self, outer, value=None, **kwargs):
        """Initializes a new IDF field

        :param IDFObject outer: :class:`IDFObject` containing this :class:`IDFField`
        :param str value: Value of this field
        """

        self._key = kwargs.pop('key', None)
        self._tags = kwargs.pop('tags', None)
        self._index = kwargs.pop('index', None)
        self._value = value
        self._idd_object = None
        self._ref_type = None
        self._outer = outer
        self._uuid = None

        super(IDFField, self).__init__()

    def __str__(self):
        """String representation of the field.
        """

        return str(self._value)

    @property
    def key(self):
        """Returns the field's key

        :rtype: str
        """

        if not self._key:
            self._key = self.idd_object.key(self.index)
        return self._key

    @property
    def value(self):
        """Returns value of field

        :rtype: str
        """

        return self._value

    @value.setter
    def value(self, new_value):
        """Sets value of field and makes sure that index is also updated

        :param str new_value: Value to become new vaule of this field
        """

        # Update the value and then the IDFFile's index
        self._value = new_value
        self._outer._outer._upsert_field_index([self])

    @property
    def tags(self):
        """Returns a dict of this field's tags

        :rtype: dict
        """

        if not self._tags:
            self._tags = self.idd_object[self.key].tags
        return self._tags

    @property
    def name(self):
        """Return this field's name (the 'field' tag from the IDD file)

        :rtype: str
        """

        return self.tags.get('field', str())

    @property
    def obj_class(self):
        """Returns this field's outer object's (:class:`IDFObject`) class (all lower case)

        :rtype: str
        """

        return self._outer.obj_class

    @property
    def obj_class_display(self):
        """Returns this field's outer object's (:class:`IDFObject`) class in a nice-to-display form

        :rtype: str
        """

        return self._outer.obj_class_display

    @property
    def index(self):
        """Read-only property that returns the index of this field in its containing object

        :rtype: int
        """

        if not self._index:
            self._index = self._outer.index(self)
        return self._index

    @property
    def field_id(self):
        """Read-only property that returns the id of this field

        :returns: A tuple containing the properly capitalized object class, object index and
                  field index
        :rtype: tuple
        """

        try:
            my_id = (self.obj_class_display,
                     self._outer._outer[self.obj_class].index(self._outer),
                     self.index)
        except KeyError:
            my_id = None
        return my_id

    @property
    def ref_type(self):
        """Read-only property containing reference type

        :rtype: str
        """

        if not self._ref_type:
            ref_type_set = set(self.tags.keys()) & {'reference', 'object-list'}
            type_tag = self.tags.get('type', None)

            if type_tag == 'node':
                self._ref_type = 'node'
            else:
                #TODO This picks the first type from the list! what if it has multiple types?
                self._ref_type = str(list(ref_type_set)[0]) if ref_type_set else None
        return self._ref_type

    @property
    def ref_types(self):
        """Read-only property containing list of reference types

        :rtype: list
        """
        allowable_refs = {'reference', 'object-list', 'reference-class-name', 'node'}
        ref_types = list(set(self.tags.keys()) & allowable_refs)
        return ref_types

    @property
    def idd_object(self):
        """Read-only property containing this field's corresponding :class:`IDDObject`

        :rtype: IDDObject
        """

        if not self._idd_object:
            self._idd_object = self._outer._outer._idd.get(self.obj_class)
        return self._idd_object

    @property
    def uuid(self):
        """Read-only property containing uuid

        :rtype: str
        """

        if not self._uuid:
            self._uuid = str(uuid.uuid4())
        return self._uuid

    def has_tags(self, tags_to_check):
        """Returns a list of tags which are contained in both this field and tags_to_check

        :param list(str) tags_to_check:
        :rtype: list(str)
        """

        return list(set(self.tags) & set(tags_to_check))<|MERGE_RESOLUTION|>--- conflicted
+++ resolved
@@ -455,16 +455,8 @@
                 append_new_field((field.uuid, field.obj_class, field.obj_class_display,
                                   field.ref_type, field.value))
 
-<<<<<<< HEAD
-<<<<<<< Updated upstream
-        upsert_operation = "INSERT OR REPLACE INTO idf_objects VALUES (?, ?, ?, ?, ?)"
-=======
         upsert_operation = 'INSERT OR REPLACE INTO idf_fields (uuid, obj_class, obj_class_display, ref_type, value)' \
                            'VALUES (?,?,?,?,?)'
->>>>>>> Stashed changes
-=======
-        upsert_operation = "INSERT OR REPLACE INTO idf_fields VALUES (?, ?, ?, ?, ?)"
->>>>>>> 355bdada
         self.db.executemany(upsert_operation, field_objects)
 
         if commit:
